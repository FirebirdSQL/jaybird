/*
 * Firebird Open Source JDBC Driver
 *
 * Distributable under LGPL license.
 * You may obtain a copy of the License at http://www.gnu.org/copyleft/lgpl.html
 *
 * This program is distributed in the hope that it will be useful,
 * but WITHOUT ANY WARRANTY; without even the implied warranty of
 * MERCHANTABILITY or FITNESS FOR A PARTICULAR PURPOSE.  See the
 * LGPL License for more details.
 *
 * This file was created by members of the firebird development team.
 * All individual contributions remain the Copyright (C) of those
 * individuals.  Contributors to this file are either listed here or
 * can be obtained from a source control history command.
 *
 * All rights reserved.
 */
package org.firebirdsql.jdbc;

import org.firebirdsql.common.FBTestProperties;
import org.firebirdsql.common.extension.DatabaseExistsExtension;
import org.firebirdsql.common.extension.GdsTypeExtension;
import org.firebirdsql.common.extension.RequireProtocolExtension;
import org.firebirdsql.common.matchers.SQLExceptionMatchers;
import org.firebirdsql.ds.FBConnectionPoolDataSource;
import org.firebirdsql.ds.FBSimpleDataSource;
import org.firebirdsql.ds.FBXADataSource;
import org.firebirdsql.management.FBMaintenanceManager;
import org.firebirdsql.management.FBStatisticsManager;
import org.firebirdsql.management.MaintenanceManager;
import org.firebirdsql.management.StatisticsManager;
import org.junit.jupiter.api.Disabled;
import org.junit.jupiter.api.Order;
import org.junit.jupiter.api.Test;
import org.junit.jupiter.api.extension.RegisterExtension;

import javax.sql.PooledConnection;
import javax.sql.XAConnection;
import java.sql.*;
import java.util.Properties;

import static org.firebirdsql.common.FBTestProperties.*;
import static org.firebirdsql.common.matchers.GdsTypeMatchers.isEmbeddedType;
import static org.hamcrest.MatcherAssert.assertThat;
import static org.hamcrest.core.AllOf.allOf;
import static org.junit.jupiter.api.Assertions.assertThrows;
import static org.junit.jupiter.api.Assertions.assertTrue;
import static org.junit.jupiter.api.Assumptions.assumeTrue;

/**
 * Tests related to database encryption.
 * <p>
 * Tests in this class require the existence of an encrypted database with alias crypttest, and encryption key passed
 * through callback (eg IBPhoenix AES128/256 with Callback configuration), and an encryption key value of
 * {@code TestKey}.
 * </p>
 * <p>
 * The ignored service tests require a global {@code KeyHolderPlugin} configuration instead of a database-specific
 * configuration in {@code databases.conf}.
 * </p>
 * <p>
 * The ignored encrypted security db tests require an encrypted database with alias cryptsec that also serves as its own
 * security database, with a sysdba password of {@code alt-masterkey}. Like crypttest, its encryption key passed through
 * callback (eg IBPhoenix AES128/256 with Callback configuration), and an encryption key value of {@code TestKey}.
 * </p>
 *
 * @author Mark Rotteveel
 */
class DatabaseEncryptionTest {

    private static final String CRYPTTEST_DB = "crypttest";
    private static final String CRYPTSEC_DB = "cryptsec";
    private static final String CRYPTSEC_SYSDBA_PW = "alt-masterkey";
    private static final String ENCRYPTION_KEY = "TestKey";
    private static final String BASE64_ENCRYPTION_KEY = "VGVzdEtleQ==";

    @RegisterExtension
    @Order(1)
    static final GdsTypeExtension gdsType = GdsTypeExtension.excludesNativeOnly();

    @RegisterExtension
    @Order(2)
    static final RequireProtocolExtension requireProtocol = RequireProtocolExtension.requireProtocolVersion(13);

    @RegisterExtension
    static final DatabaseExistsExtension databaseExists = DatabaseExistsExtension.requireExistence(CRYPTTEST_DB);

    @Test
    void testEncryptedDatabaseConnection() throws Exception {
        String url = FBTestProperties.getUrl(CRYPTTEST_DB);
        System.out.println(url);
        Properties props = FBTestProperties.getDefaultPropertiesForConnection();
        props.setProperty("dbCryptConfig", ENCRYPTION_KEY);
        try (Connection connection = DriverManager.getConnection(url, props);
             Statement stmt = connection.createStatement();
             ResultSet rs = stmt.executeQuery("select * from rdb$database")) {
            assertTrue(rs.next());
            System.out.println(rs.getObject(1));
        }
    }

    @Test
    void testEncryptedDatabaseConnection_base64Value() throws Exception {
        String url = FBTestProperties.getUrl(CRYPTTEST_DB);
        System.out.println(url);
        Properties props = FBTestProperties.getDefaultPropertiesForConnection();
        props.setProperty("dbCryptConfig", "base64:" + BASE64_ENCRYPTION_KEY);
        try (Connection connection = DriverManager.getConnection(url, props);
             Statement stmt = connection.createStatement();
             ResultSet rs = stmt.executeQuery("select * from rdb$database")) {
            assertTrue(rs.next());
            System.out.println(rs.getObject(1));
        }
    }

    @Test
    void testEncryptedDatabaseConnection_base64ValueInURL() throws Exception {
        String url = FBTestProperties.getUrl(CRYPTTEST_DB) + "?dbCryptConfig=base64:" + BASE64_ENCRYPTION_KEY;
        System.out.println(url);
        try (Connection connection = DriverManager.getConnection(url, FBTestProperties.DB_USER, FBTestProperties.DB_PASSWORD);
             Statement stmt = connection.createStatement();
             ResultSet rs = stmt.executeQuery("select * from rdb$database")) {
            assertTrue(rs.next());
            System.out.println(rs.getObject(1));
        }
    }

    @Test
    void testEncryptedDatabaseConnection_base64urlValue() throws Exception {
        String url = FBTestProperties.getUrl(CRYPTTEST_DB);
        System.out.println(url);
        Properties props = FBTestProperties.getDefaultPropertiesForConnection();
        props.setProperty("dbCryptConfig", "base64url:" + BASE64_ENCRYPTION_KEY);
        try (Connection connection = DriverManager.getConnection(url, props);
             Statement stmt = connection.createStatement();
             ResultSet rs = stmt.executeQuery("select * from rdb$database")) {
            assertTrue(rs.next());
            System.out.println(rs.getObject(1));
        }
    }

    @Test
    void testEncryptedDatabaseConnection_base64urlValueInURL() throws Exception {
        String url = FBTestProperties.getUrl(CRYPTTEST_DB) + "?dbCryptConfig=base64url:" + BASE64_ENCRYPTION_KEY;
        System.out.println(url);
        try (Connection connection = DriverManager.getConnection(url, FBTestProperties.DB_USER, FBTestProperties.DB_PASSWORD);
             Statement stmt = connection.createStatement();
             ResultSet rs = stmt.executeQuery("select * from rdb$database")) {
            assertTrue(rs.next());
            System.out.println(rs.getObject(1));
        }
    }

    @Test
    void testFBSimpleDataSource() throws Exception {
        final FBSimpleDataSource ds = configureDefaultDbProperties(new FBSimpleDataSource());
        ds.setServerName(null);
        ds.setDatabaseName(getUrlWithoutProtocol(CRYPTTEST_DB));
        ds.setDbCryptConfig("base64:" + BASE64_ENCRYPTION_KEY);
        try (Connection connection = ds.getConnection();
             Statement stmt = connection.createStatement();
             ResultSet rs = stmt.executeQuery("select * from rdb$database")) {
            assertTrue(rs.next());
            System.out.println(rs.getObject(1));
        }
    }

    @Test
    void testFBConnectionPoolDataSource() throws Exception {
        final FBConnectionPoolDataSource ds = configureDefaultDbProperties(new FBConnectionPoolDataSource());
        ds.setDatabaseName(CRYPTTEST_DB);
<<<<<<< HEAD
        if (getGdsType() == GDSType.getType("PURE_JAVA") || getGdsType() == GDSType.getType("NATIVE")
                || getGdsType() == GDSType.getType("FBOONATIVE")) {
            ds.setServerName(FBTestProperties.DB_SERVER_URL);
            ds.setPortNumber(FBTestProperties.DB_SERVER_PORT);
        }
        ds.setUser(FBTestProperties.DB_USER);
        ds.setPassword(FBTestProperties.DB_PASSWORD);
        ds.setType(FBTestProperties.GDS_TYPE);
=======
>>>>>>> 41b825b3
        ds.setDbCryptConfig("base64:" + BASE64_ENCRYPTION_KEY);
        final PooledConnection pooledConnection = ds.getPooledConnection();
        try (Connection connection = pooledConnection.getConnection();
             Statement stmt = connection.createStatement();
             ResultSet rs = stmt.executeQuery("select * from rdb$database")) {
            assertTrue(rs.next());
            System.out.println(rs.getObject(1));
        } finally {
            pooledConnection.close();
        }
    }

    @Test
    void testFBXADataSource() throws Exception {
        final FBXADataSource ds = configureDefaultDbProperties(new FBXADataSource());
        ds.setDatabaseName(CRYPTTEST_DB);
<<<<<<< HEAD
        if (getGdsType() == GDSType.getType("PURE_JAVA") || getGdsType() == GDSType.getType("NATIVE")
                || getGdsType() == GDSType.getType("FBOONATIVE")) {
            ds.setServerName(FBTestProperties.DB_SERVER_URL);
            ds.setPortNumber(FBTestProperties.DB_SERVER_PORT);
        }
        ds.setUser(FBTestProperties.DB_USER);
        ds.setPassword(FBTestProperties.DB_PASSWORD);
        ds.setType(FBTestProperties.GDS_TYPE);
=======
>>>>>>> 41b825b3
        ds.setDbCryptConfig("base64:" + BASE64_ENCRYPTION_KEY);
        final XAConnection xaConnection = ds.getXAConnection();
        try (Connection connection = xaConnection.getConnection();
             Statement stmt = connection.createStatement();
             ResultSet rs = stmt.executeQuery("select * from rdb$database")) {
            assertTrue(rs.next());
            System.out.println(rs.getObject(1));
        } finally {
            xaConnection.close();
        }
    }

    @Test
    @Disabled("Requires global KeyHolderPlugin configuration")
    void testServiceManagerConnection_gstatException() {
<<<<<<< HEAD
        FBStatisticsManager statManager = new FBStatisticsManager(getGdsType());
        if (getGdsType() == GDSType.getType("PURE_JAVA") || getGdsType() == GDSType.getType("NATIVE")
                || getGdsType() == GDSType.getType("FBOONATIVE")) {
            statManager.setServerName(DB_SERVER_URL);
            statManager.setPortNumber(DB_SERVER_PORT);
        }
        statManager.setUser(DB_USER);
        statManager.setPassword(DB_PASSWORD);
=======
        FBStatisticsManager statManager = configureServiceManager(new FBStatisticsManager(getGdsType()));
>>>>>>> 41b825b3
        statManager.setDatabase(CRYPTTEST_DB);
        statManager.setDbCryptConfig(ENCRYPTION_KEY);

        // TODO Update ISCConstants with missing error constants
        final int errorCodeGstatEncryptedDb = 336920631;
        SQLException exception = assertThrows(SQLException.class,
                () -> statManager.getDatabaseStatistics(StatisticsManager.SYSTEM_TABLE_STATISTICS));
        assertThat(exception, allOf(
                SQLExceptionMatchers.errorCodeEquals(errorCodeGstatEncryptedDb),
                SQLExceptionMatchers.fbMessageStartsWith(errorCodeGstatEncryptedDb)));
    }

    @Test
    @Disabled("Requires global KeyHolderPlugin configuration")
    void testDatabaseValidation() throws Exception {
<<<<<<< HEAD
        FBMaintenanceManager maintenanceManager = new FBMaintenanceManager(getGdsType());
        if (getGdsType() == GDSType.getType("PURE_JAVA") || getGdsType() == GDSType.getType("NATIVE")
                || getGdsType() == GDSType.getType("FBOONATIVE")) {
            maintenanceManager.setServerName(DB_SERVER_URL);
            maintenanceManager.setPortNumber(DB_SERVER_PORT);
        }
        maintenanceManager.setUser(DB_USER);
        maintenanceManager.setPassword(DB_PASSWORD);
=======
        FBMaintenanceManager maintenanceManager = configureServiceManager(new FBMaintenanceManager(getGdsType()));
>>>>>>> 41b825b3
        maintenanceManager.setDatabase(CRYPTTEST_DB);
        maintenanceManager.setDbCryptConfig(ENCRYPTION_KEY);

        maintenanceManager.validateDatabase(MaintenanceManager.VALIDATE_READ_ONLY);
   }

   @Test
   void testEncryptedSelfSecurityDb() throws Exception {
       assumeTrue(getDefaultSupportInfo().supportsProtocol(15),
               "Protocol version 15 is required for encrypted security database with callback, but not supported");
       String url = FBTestProperties.getUrl(CRYPTSEC_DB);
       Properties props = new Properties();
       props.setProperty("user", "SYSDBA");
       props.setProperty("password", CRYPTSEC_SYSDBA_PW);
       props.setProperty("dbCryptConfig", ENCRYPTION_KEY);
       props.setProperty("lc_ctype", "NONE");
       props.setProperty("enableProtocol", ENABLE_PROTOCOL);
       try (Connection connection = DriverManager.getConnection(url, props);
            Statement stmt = connection.createStatement();
            ResultSet rs = stmt.executeQuery("select * from rdb$database")) {
           assertTrue(rs.next());
           System.out.println(rs.getObject(1));
       }
   }

    @SuppressWarnings("SameParameterValue")
    private static String getUrlWithoutProtocol(String dbPath) {
<<<<<<< HEAD
        if ("EMBEDDED".equalsIgnoreCase(FBTestProperties.GDS_TYPE) ||
                "FBOOEMBEDDED".equalsIgnoreCase(FBTestProperties.GDS_TYPE)) {
=======
        if (isEmbeddedType().matches(FBTestProperties.GDS_TYPE)) {
>>>>>>> 41b825b3
            return dbPath;
        } else {
            return FBTestProperties.DB_SERVER_URL + "/" + FBTestProperties.DB_SERVER_PORT + ":" + dbPath;
        }
    }
}<|MERGE_RESOLUTION|>--- conflicted
+++ resolved
@@ -170,17 +170,6 @@
     void testFBConnectionPoolDataSource() throws Exception {
         final FBConnectionPoolDataSource ds = configureDefaultDbProperties(new FBConnectionPoolDataSource());
         ds.setDatabaseName(CRYPTTEST_DB);
-<<<<<<< HEAD
-        if (getGdsType() == GDSType.getType("PURE_JAVA") || getGdsType() == GDSType.getType("NATIVE")
-                || getGdsType() == GDSType.getType("FBOONATIVE")) {
-            ds.setServerName(FBTestProperties.DB_SERVER_URL);
-            ds.setPortNumber(FBTestProperties.DB_SERVER_PORT);
-        }
-        ds.setUser(FBTestProperties.DB_USER);
-        ds.setPassword(FBTestProperties.DB_PASSWORD);
-        ds.setType(FBTestProperties.GDS_TYPE);
-=======
->>>>>>> 41b825b3
         ds.setDbCryptConfig("base64:" + BASE64_ENCRYPTION_KEY);
         final PooledConnection pooledConnection = ds.getPooledConnection();
         try (Connection connection = pooledConnection.getConnection();
@@ -197,17 +186,6 @@
     void testFBXADataSource() throws Exception {
         final FBXADataSource ds = configureDefaultDbProperties(new FBXADataSource());
         ds.setDatabaseName(CRYPTTEST_DB);
-<<<<<<< HEAD
-        if (getGdsType() == GDSType.getType("PURE_JAVA") || getGdsType() == GDSType.getType("NATIVE")
-                || getGdsType() == GDSType.getType("FBOONATIVE")) {
-            ds.setServerName(FBTestProperties.DB_SERVER_URL);
-            ds.setPortNumber(FBTestProperties.DB_SERVER_PORT);
-        }
-        ds.setUser(FBTestProperties.DB_USER);
-        ds.setPassword(FBTestProperties.DB_PASSWORD);
-        ds.setType(FBTestProperties.GDS_TYPE);
-=======
->>>>>>> 41b825b3
         ds.setDbCryptConfig("base64:" + BASE64_ENCRYPTION_KEY);
         final XAConnection xaConnection = ds.getXAConnection();
         try (Connection connection = xaConnection.getConnection();
@@ -223,18 +201,7 @@
     @Test
     @Disabled("Requires global KeyHolderPlugin configuration")
     void testServiceManagerConnection_gstatException() {
-<<<<<<< HEAD
-        FBStatisticsManager statManager = new FBStatisticsManager(getGdsType());
-        if (getGdsType() == GDSType.getType("PURE_JAVA") || getGdsType() == GDSType.getType("NATIVE")
-                || getGdsType() == GDSType.getType("FBOONATIVE")) {
-            statManager.setServerName(DB_SERVER_URL);
-            statManager.setPortNumber(DB_SERVER_PORT);
-        }
-        statManager.setUser(DB_USER);
-        statManager.setPassword(DB_PASSWORD);
-=======
         FBStatisticsManager statManager = configureServiceManager(new FBStatisticsManager(getGdsType()));
->>>>>>> 41b825b3
         statManager.setDatabase(CRYPTTEST_DB);
         statManager.setDbCryptConfig(ENCRYPTION_KEY);
 
@@ -250,18 +217,7 @@
     @Test
     @Disabled("Requires global KeyHolderPlugin configuration")
     void testDatabaseValidation() throws Exception {
-<<<<<<< HEAD
-        FBMaintenanceManager maintenanceManager = new FBMaintenanceManager(getGdsType());
-        if (getGdsType() == GDSType.getType("PURE_JAVA") || getGdsType() == GDSType.getType("NATIVE")
-                || getGdsType() == GDSType.getType("FBOONATIVE")) {
-            maintenanceManager.setServerName(DB_SERVER_URL);
-            maintenanceManager.setPortNumber(DB_SERVER_PORT);
-        }
-        maintenanceManager.setUser(DB_USER);
-        maintenanceManager.setPassword(DB_PASSWORD);
-=======
         FBMaintenanceManager maintenanceManager = configureServiceManager(new FBMaintenanceManager(getGdsType()));
->>>>>>> 41b825b3
         maintenanceManager.setDatabase(CRYPTTEST_DB);
         maintenanceManager.setDbCryptConfig(ENCRYPTION_KEY);
 
@@ -289,12 +245,7 @@
 
     @SuppressWarnings("SameParameterValue")
     private static String getUrlWithoutProtocol(String dbPath) {
-<<<<<<< HEAD
-        if ("EMBEDDED".equalsIgnoreCase(FBTestProperties.GDS_TYPE) ||
-                "FBOOEMBEDDED".equalsIgnoreCase(FBTestProperties.GDS_TYPE)) {
-=======
         if (isEmbeddedType().matches(FBTestProperties.GDS_TYPE)) {
->>>>>>> 41b825b3
             return dbPath;
         } else {
             return FBTestProperties.DB_SERVER_URL + "/" + FBTestProperties.DB_SERVER_PORT + ":" + dbPath;
