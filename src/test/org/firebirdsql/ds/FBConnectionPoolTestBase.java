--- conflicted
+++ resolved
@@ -41,29 +41,7 @@
     static final UsesDatabaseExtension.UsesDatabaseForAll usesDatabase = UsesDatabaseExtension.usesDatabaseForAll();
 
     private final List<PooledConnection> connections = new ArrayList<>();
-<<<<<<< HEAD
-    protected FBConnectionPoolDataSource ds;
-
-    @BeforeEach
-    void setUp() {
-        FBConnectionPoolDataSource newDs = new FBConnectionPoolDataSource();
-        newDs.setType(getProperty("test.gds_type", null));
-        if (getGdsType() == GDSType.getType("PURE_JAVA")
-                || getGdsType() == GDSType.getType("NATIVE")
-                || getGdsType() == GDSType.getType("FBOONATIVE")) {
-            newDs.setServerName(DB_SERVER_URL);
-            newDs.setPortNumber(DB_SERVER_PORT);
-        }
-        newDs.setDatabaseName(getDatabasePath());
-        newDs.setUser(DB_USER);
-        newDs.setPassword(DB_PASSWORD);
-        newDs.setEncoding(DB_LC_CTYPE);
-    
-        ds = newDs;
-    }
-=======
     protected final FBConnectionPoolDataSource ds = configureDefaultDbProperties(new FBConnectionPoolDataSource());
->>>>>>> 41b825b3
 
     @AfterEach
     void tearDown() {
