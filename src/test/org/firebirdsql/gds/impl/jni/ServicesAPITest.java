--- conflicted
+++ resolved
@@ -44,13 +44,6 @@
 import static org.junit.jupiter.api.Assertions.assertFalse;
 import static org.junit.jupiter.api.Assertions.assertTrue;
 
-<<<<<<< HEAD
-/**
- * Initial tests for Services API.
- */
-class ServicesAPITest {
-
-=======
 class ServicesAPITest {
 
     @RegisterExtension
@@ -58,7 +51,6 @@
             .requiresDbOnLocalFileSystem()
             .build();
 
->>>>>>> 7a493a89
     @TempDir
     private Path tempDir;
 
@@ -67,33 +59,16 @@
     private String mAbsoluteDatabasePath;
     private String mAbsoluteBackupPath;
     private FBManager fbManager;
-<<<<<<< HEAD
-    protected String protocol;
-    protected GDSType gdsType;
-    protected int port = 5066;
-=======
->>>>>>> 7a493a89
     private FbDatabaseFactory dbFactory;
     private Path logFolder;
 
     @BeforeEach
     void setUp() throws Exception {
-<<<<<<< HEAD
-        Class.forName(FBDriver.class.getName());
-        dbFactory = GDSFactory.getDatabaseFactoryForType(gdsType);
-
-        fbManager = new FBManager(gdsType);
-
-        fbManager.setServer("localhost");
-        fbManager.setPort(port);
-        fbManager.start();
-=======
         GDSType gdsType = getGdsType();
         dbFactory = GDSFactory.getDatabaseFactoryForType(gdsType);
 
         fbManager = new FBManager(gdsType);
         configureFBManager(fbManager);
->>>>>>> 7a493a89
 
         Path dbFolder = tempDir.resolve("db");
         Files.createDirectories(dbFolder);
@@ -152,16 +127,10 @@
     }
 
     private void connectToDatabase() throws SQLException {
-<<<<<<< HEAD
-        Connection connection = DriverManager.getConnection(
-                protocol + mAbsoluteDatabasePath + "?encoding=NONE", "SYSDBA", "masterkey");
-        connection.close();
-=======
         Properties props = getDefaultPropertiesForConnection();
         try (var connection = DriverManager.getConnection(getUrl(mAbsoluteDatabasePath), props)) {
             assertTrue(connection.isValid(5));
         }
->>>>>>> 7a493a89
     }
 
     private void restoreDatabase(FbService service) throws Exception {
