/*
 * Firebird Open Source JDBC Driver
 *
 * Distributable under LGPL license.
 * You may obtain a copy of the License at http://www.gnu.org/copyleft/lgpl.html
 *
 * This program is distributed in the hope that it will be useful,
 * but WITHOUT ANY WARRANTY; without even the implied warranty of
 * MERCHANTABILITY or FITNESS FOR A PARTICULAR PURPOSE.  See the
 * LGPL License for more details.
 *
 * This file was created by members of the firebird development team.
 * All individual contributions remain the Copyright (C) of those
 * individuals.  Contributors to this file are either listed here or
 * can be obtained from a source control history command.
 *
 * All rights reserved.
 */
package org.firebirdsql.common;

import org.firebirdsql.gds.impl.GDSFactory;
import org.firebirdsql.gds.impl.GDSType;
import org.firebirdsql.gds.ng.FbDatabaseFactory;
import org.firebirdsql.jaybird.xca.FBManagedConnectionFactory;
import org.firebirdsql.jdbc.FBDriver;
import org.firebirdsql.jdbc.FirebirdConnection;
import org.firebirdsql.management.FBManager;
import org.firebirdsql.management.FBServiceManager;
import org.firebirdsql.management.ServiceManager;
import org.firebirdsql.util.FirebirdSupportInfo;

import java.io.File;
import java.sql.DriverManager;
import java.sql.SQLException;
import java.util.*;

/**
 * Helper class for test properties (database user, password, paths etc)
 */
public final class FBTestProperties {

    private static FirebirdSupportInfo firebirdSupportInfo;
    
    static {
        // Needed for supporting tests that don't reference DriverManager
        try {
            Class.forName(FBDriver.class.getName());
        } catch (ClassNotFoundException ex) {
            throw new ExceptionInInitializerError("No suitable driver.");
        }
    }
    
    private static final ResourceBundle testDefaults = ResourceBundle.getBundle("unit_test_defaults");

    public static String getProperty(String property) {
        return getProperty(property, null);
    }

    public static String getProperty(String property, String defaultValue) {
        try {
            return System.getProperty(property, testDefaults.getString(property));
        } catch (MissingResourceException ex) {
            return System.getProperty(property, defaultValue);
        }
    }

    /**
     * Default name of database file to use for the test case.
     */
    public static final String DB_NAME = "fbtest.fdb";
    public static final String DB_USER = getProperty("test.user", "sysdba");
    public static final String DB_PASSWORD = getProperty("test.password", "masterkey");
    public static final String DB_PATH = getProperty("test.db.dir", "");
    public static final String DB_SERVER_URL = getProperty("test.db.host", "localhost");
    public static final int DB_SERVER_PORT = Integer.parseInt(getProperty("test.db.port", "3050"));
    public static final String DB_LC_CTYPE = getProperty("test.db.lc_ctype", "NONE");
    public static final boolean DB_ON_DOCKER = Boolean.parseBoolean(getProperty("test.db_on_docker", "false"));
    public static final String DB_DATASOURCE_URL = getdbpath(DB_NAME);
    public static final String GDS_TYPE = getProperty("test.gds_type", "PURE_JAVA");
    public static final boolean USE_FIREBIRD_AUTOCOMMIT =
            Boolean.parseBoolean(getProperty("test.use_firebird_autocommit", "false"));

    public static String getDatabasePath() {
        return getDatabasePath(DB_NAME);
    }

    public static String getDatabasePath(String name) {
        if (!("127.0.0.1".equals(DB_SERVER_URL) || "localhost".equals(DB_SERVER_URL)) || DB_ON_DOCKER)
            return DB_PATH + "/" + name;
        else
            return new File(DB_PATH, name).getAbsolutePath();
    }

    /**
     * Builds a firebird database connection string for the supplied database
     * file.
     * 
     * @param name Database name
     * @return URL or path for the gds type.
     */
    public static String getdbpath(String name) {
        final String gdsType = getProperty("test.gds_type", null);
        if ("EMBEDDED".equalsIgnoreCase(gdsType)) {
            return new File(DB_PATH, name).getAbsolutePath();
        } else {
            return DB_SERVER_URL + "/" + DB_SERVER_PORT + ":" + getDatabasePath(name);
        }
    }

    /**
     * @return Default database connection properties for this testrun
     */
    public static Properties getDefaultPropertiesForConnection() {
        final Properties returnValue = new Properties();

        returnValue.setProperty("user", DB_USER);
        returnValue.setProperty("password", DB_PASSWORD);
        returnValue.setProperty("lc_ctype", DB_LC_CTYPE);
        if (USE_FIREBIRD_AUTOCOMMIT) {
            returnValue.setProperty("useFirebirdAutocommit", "true");
        }

        return returnValue;
    }

    /**
     * Configures the host, port, user and password of a service manager using the default properties.
     *
     * @param serviceManager Service manager to configure
     */
    public static <T extends ServiceManager> T configureServiceManager(T serviceManager) {
        serviceManager.setServerName(DB_SERVER_URL);
        serviceManager.setPortNumber(DB_SERVER_PORT);
        serviceManager.setUser(DB_USER);
        serviceManager.setPassword(DB_PASSWORD);
        return serviceManager;
    }

    /**
     * @return {@link GDSType} for this testrun
     */
    public static GDSType getGdsType() {
        final GDSType gdsType = GDSType.getType(GDS_TYPE);
        if (gdsType == null) {
            throw new RuntimeException("Unrecognized value for 'test.gds_type' property.");
        }
        return gdsType;
    }

    /**
     * The {@link org.firebirdsql.util.FirebirdSupportInfo} for the default test server.
     *
     * @return Support info object
     */
    public static FirebirdSupportInfo getDefaultSupportInfo() {
        try {
            if (firebirdSupportInfo == null) {
                final GDSType gdsType = getGdsType();
                final FBServiceManager fbServiceManager = new FBServiceManager(gdsType);
                if (gdsType == GDSType.getType("PURE_JAVA")
                        || gdsType == GDSType.getType("NATIVE")
                        || gdsType == GDSType.getType("OOREMOTE") ) {
                    fbServiceManager.setServerName(DB_SERVER_URL);
                    fbServiceManager.setPortNumber(DB_SERVER_PORT);
                }
                fbServiceManager.setUser(FBTestProperties.DB_USER);
                fbServiceManager.setPassword(FBTestProperties.DB_PASSWORD);
                firebirdSupportInfo = FirebirdSupportInfo.supportInfoFor(fbServiceManager.getServerVersion());
            }
            return firebirdSupportInfo;
        } catch (Exception e) {
            throw new IllegalStateException("Cannot initialize support info", e);
        }
    }

    private static final Map<GDSType, String> gdsTypeToUrlPrefixMap = new HashMap<>();
    static {
        gdsTypeToUrlPrefixMap.put(GDSType.getType("PURE_JAVA"), "jdbc:firebirdsql:");
        gdsTypeToUrlPrefixMap.put(GDSType.getType("EMBEDDED"), "jdbc:firebirdsql:embedded:");
        gdsTypeToUrlPrefixMap.put(GDSType.getType("NATIVE"), "jdbc:firebirdsql:native:");
<<<<<<< HEAD
        gdsTypeToUrlPrefixMap.put(GDSType.getType("LOCAL"), "jdbc:firebirdsql:local:");
        gdsTypeToUrlPrefixMap.put(GDSType.getType("FBOOEMBEDDED"), "jdbc:firebirdsql:fboo:embedded:");
        gdsTypeToUrlPrefixMap.put(GDSType.getType("FBOONATIVE"), "jdbc:firebirdsql:fboo:native:");
        gdsTypeToUrlPrefixMap.put(GDSType.getType("FBOOLOCAL"), "jdbc:firebirdsql:fboo:local:");
=======
>>>>>>> b3e0e0d2
        gdsTypeToUrlPrefixMap.put(GDSType.getType("OOREMOTE"), "jdbc:firebirdsql:oo:");

        // TODO Replace with an external definition/way to add additional types for third party plugins?
        // Not part of Jaybird:
        gdsTypeToUrlPrefixMap.put(GDSType.getType("ORACLE_MODE"), "jdbc:firebirdsql:oracle:");
        gdsTypeToUrlPrefixMap.put(GDSType.getType("NIO"), "jdbc:firebirdsql:nio:");
    }

    /**
     * @return JDBC URL (without parameters) for this testrun
     */
    public static String getUrl() {
        return gdsTypeToUrlPrefixMap.get(getGdsType()) + getdbpath(DB_NAME);
    }

    /**
     * @param dbPath  Absolute path of the database
     * @return JDBC URL (without parameters) for this testrun
     */
    public static String getUrl(String dbPath) {
        if ("EMBEDDED".equalsIgnoreCase(GDS_TYPE)) {
            return gdsTypeToUrlPrefixMap.get(getGdsType()) + dbPath;
        } else {
            return gdsTypeToUrlPrefixMap.get(getGdsType()) + DB_SERVER_URL + "/" + DB_SERVER_PORT + ":" + dbPath;
        }
    }

    // FACTORY METHODS
    //
    // These methods should be used where possible so as to create the objects
    // bound to the appropriate GDS implementation.

    public static FbDatabaseFactory getFbDatabaseFactory() {
        return GDSFactory.getDatabaseFactoryForType(getGdsType());
    }

    public static FBManagedConnectionFactory createFBManagedConnectionFactory(boolean shared) {
        return new FBManagedConnectionFactory(shared, getGdsType());
    }

    public static FBManager createFBManager() {
        return new FBManager(getGdsType());
    }

    public static FirebirdConnection getConnectionViaDriverManager() throws SQLException {
        return (FirebirdConnection) DriverManager.getConnection(getUrl(),
                getDefaultPropertiesForConnection());
    }

    /**
     * Creates the default test database, and configures the passed in FBManager with the server and type of test.
     *
     * @param fbManager instance used for creation of the database
     * @throws Exception
     */
    public static void defaultDatabaseSetUp(FBManager fbManager) throws Exception {
        final GDSType gdsType = getGdsType();
        if (gdsType == GDSType.getType("PURE_JAVA")
                || gdsType == GDSType.getType("NATIVE")
                || gdsType == GDSType.getType("OOREMOTE")) {
            fbManager.setServer(DB_SERVER_URL);
            fbManager.setPort(DB_SERVER_PORT);
        }
        fbManager.start();
        fbManager.setForceCreate(true);
        // disable force write for minor increase in test throughput
        fbManager.setForceWrite(false);
        fbManager.createDatabase(getDatabasePath(), DB_USER, DB_PASSWORD);
    }

    /**
     * Deletes the default test database using the supplied FBManager (in
     * general this should be the same instance as was used for creating it).
     * 
     * @param fbManager
     *            FBManager instance
     * @throws Exception
     */
    public static void defaultDatabaseTearDown(FBManager fbManager) throws Exception {
        try {
            fbManager.dropDatabase(getDatabasePath(), DB_USER, DB_PASSWORD);
        } finally {
            fbManager.stop();
        }
    }

    private FBTestProperties() {
        // No instantiation
    }
}<|MERGE_RESOLUTION|>--- conflicted
+++ resolved
@@ -178,13 +178,8 @@
         gdsTypeToUrlPrefixMap.put(GDSType.getType("PURE_JAVA"), "jdbc:firebirdsql:");
         gdsTypeToUrlPrefixMap.put(GDSType.getType("EMBEDDED"), "jdbc:firebirdsql:embedded:");
         gdsTypeToUrlPrefixMap.put(GDSType.getType("NATIVE"), "jdbc:firebirdsql:native:");
-<<<<<<< HEAD
-        gdsTypeToUrlPrefixMap.put(GDSType.getType("LOCAL"), "jdbc:firebirdsql:local:");
         gdsTypeToUrlPrefixMap.put(GDSType.getType("FBOOEMBEDDED"), "jdbc:firebirdsql:fboo:embedded:");
         gdsTypeToUrlPrefixMap.put(GDSType.getType("FBOONATIVE"), "jdbc:firebirdsql:fboo:native:");
-        gdsTypeToUrlPrefixMap.put(GDSType.getType("FBOOLOCAL"), "jdbc:firebirdsql:fboo:local:");
-=======
->>>>>>> b3e0e0d2
         gdsTypeToUrlPrefixMap.put(GDSType.getType("OOREMOTE"), "jdbc:firebirdsql:oo:");
 
         // TODO Replace with an external definition/way to add additional types for third party plugins?
