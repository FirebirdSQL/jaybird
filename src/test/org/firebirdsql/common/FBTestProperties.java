/*
 * Firebird Open Source JDBC Driver
 *
 * Distributable under LGPL license.
 * You may obtain a copy of the License at http://www.gnu.org/copyleft/lgpl.html
 *
 * This program is distributed in the hope that it will be useful,
 * but WITHOUT ANY WARRANTY; without even the implied warranty of
 * MERCHANTABILITY or FITNESS FOR A PARTICULAR PURPOSE.  See the
 * LGPL License for more details.
 *
 * This file was created by members of the firebird development team.
 * All individual contributions remain the Copyright (C) of those
 * individuals.  Contributors to this file are either listed here or
 * can be obtained from a source control history command.
 *
 * All rights reserved.
 */
package org.firebirdsql.common;

import org.firebirdsql.event.FBEventManager;
import org.firebirdsql.gds.TransactionParameterBuffer;
import org.firebirdsql.gds.impl.GDSFactory;
import org.firebirdsql.gds.impl.GDSType;
import org.firebirdsql.gds.impl.TransactionParameterBufferImpl;
import org.firebirdsql.gds.ng.FbConnectionProperties;
import org.firebirdsql.gds.ng.FbDatabaseFactory;
import org.firebirdsql.gds.ng.FbServiceProperties;
import org.firebirdsql.jaybird.fb.constants.TpbItems;
import org.firebirdsql.jaybird.props.AttachmentProperties;
import org.firebirdsql.jaybird.props.DatabaseConnectionProperties;
import org.firebirdsql.jaybird.props.ServiceConnectionProperties;
import org.firebirdsql.jaybird.xca.FBManagedConnectionFactory;
import org.firebirdsql.jdbc.FBDriver;
import org.firebirdsql.jdbc.FirebirdConnection;
import org.firebirdsql.management.FBManager;
import org.firebirdsql.management.FBServiceManager;
import org.firebirdsql.management.ServiceManager;
import org.firebirdsql.util.FirebirdSupportInfo;

import java.io.File;
import java.sql.DriverManager;
import java.sql.SQLException;
import java.util.*;

import static org.firebirdsql.common.matchers.GdsTypeMatchers.isEmbeddedType;
import static org.firebirdsql.util.StringUtils.trimToNull;

/**
 * Helper class for test properties (database user, password, paths etc)
 */
public final class FBTestProperties {

    private static FirebirdSupportInfo firebirdSupportInfo;
    
    static {
        // Needed for supporting tests that don't reference DriverManager
        try {
            Class.forName(FBDriver.class.getName());
        } catch (ClassNotFoundException ex) {
            throw new ExceptionInInitializerError("No suitable driver.");
        }
    }
    
    private static final ResourceBundle testDefaults = ResourceBundle.getBundle("unit_test_defaults");

    public static String getProperty(String property) {
        return getProperty(property, null);
    }

    public static String getProperty(String property, String defaultValue) {
        try {
            return System.getProperty(property, testDefaults.getString(property));
        } catch (MissingResourceException ex) {
            return System.getProperty(property, defaultValue);
        }
    }

    /**
     * Default name of database file to use for the test case.
     */
    public static final String DB_NAME = "fbtest.fdb";
    public static final String DB_USER = getProperty("test.user", "sysdba");
    public static final String DB_PASSWORD = getProperty("test.password", "masterkey");
    public static final String DB_PATH = getProperty("test.db.dir", "");
    public static final String DB_SERVER_URL = getProperty("test.db.host", "localhost");
    public static final int DB_SERVER_PORT = Integer.parseInt(getProperty("test.db.port", "3050"));
    public static final String DB_LC_CTYPE = getProperty("test.db.lc_ctype", "NONE");
    public static final boolean DB_ON_DOCKER = Boolean.parseBoolean(getProperty("test.db_on_docker", "false"));
    public static final String GDS_TYPE = getProperty("test.gds_type", "PURE_JAVA");
    public static final boolean USE_FIREBIRD_AUTOCOMMIT =
            Boolean.parseBoolean(getProperty("test.use_firebird_autocommit", "false"));
    public static final String ENABLE_PROTOCOL = trimToNull(getProperty("test.enableProtocol", "*"));

    public static String getDatabasePath() {
        return getDatabasePath(DB_NAME);
    }

    public static String getDatabasePath(String name) {
        if (!isEmbeddedType().matches(GDS_TYPE) &&
            (!("127.0.0.1".equals(DB_SERVER_URL) || "localhost".equals(DB_SERVER_URL)) || DB_ON_DOCKER)) {
            return DB_PATH + "/" + name;
        }
        return new File(DB_PATH, name).getAbsolutePath();
    }

    /**
     * Builds a firebird database connection string for the supplied database
     * file.
     * 
     * @param name Database name
     * @return URL or path for the gds type.
     */
    public static String getdbpath(String name) {
        final String gdsType = getProperty("test.gds_type", null);
        if ("EMBEDDED".equalsIgnoreCase(gdsType) || "FBOOEMBEDDED".equalsIgnoreCase(gdsType)) {
            return new File(DB_PATH, name).getAbsolutePath();
        } else {
            return DB_SERVER_URL + "/" + DB_SERVER_PORT + ":" + getDatabasePath(name);
        }
    }

    /**
     * @return Default database connection properties for this testrun
     */
    public static Properties getDefaultPropertiesForConnection() {
        final Properties returnValue = new Properties();

        returnValue.setProperty("user", DB_USER);
        returnValue.setProperty("password", DB_PASSWORD);
        returnValue.setProperty("lc_ctype", DB_LC_CTYPE);
        if (USE_FIREBIRD_AUTOCOMMIT) {
            returnValue.setProperty("useFirebirdAutocommit", "true");
        }
        if (ENABLE_PROTOCOL != null) {
            returnValue.setProperty("enableProtocol", ENABLE_PROTOCOL);
        }

        return returnValue;
    }

    public static FbConnectionProperties getDefaultFbConnectionProperties() {
        return configureDefaultDbProperties(new FbConnectionProperties());
    }

    public static FbServiceProperties getDefaultServiceProperties() {
        return configureDefaultServiceProperties(new FbServiceProperties());
    }

    public static <T extends DatabaseConnectionProperties> T configureDefaultDbProperties(T connectionInfo) {
        connectionInfo.setDatabaseName(FBTestProperties.getDatabasePath());
        return configureDefaultAttachmentProperties(connectionInfo);
    }

    public static <T extends ServiceConnectionProperties> T configureDefaultServiceProperties(T connectionInfo) {
        return configureDefaultAttachmentProperties(connectionInfo);
    }

    public static <T extends AttachmentProperties> T configureDefaultAttachmentProperties(T connectionInfo) {
        if (getGdsType() != GDSType.getType("EMBEDDED")) {
            connectionInfo.setServerName(FBTestProperties.DB_SERVER_URL);
            connectionInfo.setPortNumber(FBTestProperties.DB_SERVER_PORT);
        }
        // FBServiceManager and FBEventManager don't allow setting type after construction
        if (!(connectionInfo instanceof FBServiceManager || connectionInfo instanceof FBEventManager)) {
            connectionInfo.setType(GDS_TYPE);
        }
        connectionInfo.setUser(DB_USER);
        connectionInfo.setPassword(DB_PASSWORD);
        connectionInfo.setEncoding(DB_LC_CTYPE);
        connectionInfo.setEnableProtocol(ENABLE_PROTOCOL);
        return connectionInfo;
    }

    /**
     * Creates a default TPB (read_committed, rec_version, write, wait).
     *
     * @return TPB
     */
    public static TransactionParameterBuffer getDefaultTpb() {
        TransactionParameterBuffer tpb = new TransactionParameterBufferImpl();
        tpb.addArgument(TpbItems.isc_tpb_read_committed);
        tpb.addArgument(TpbItems.isc_tpb_rec_version);
        tpb.addArgument(TpbItems.isc_tpb_write);
        tpb.addArgument(TpbItems.isc_tpb_wait);
        return tpb;
    }

    /**
     * Configures the host, port, user and password of a service manager using the default properties.
     *
     * @param serviceManager Service manager to configure
     */
    public static <T extends ServiceManager> T configureServiceManager(T serviceManager) {
        configureDefaultAttachmentProperties(serviceManager);
        return serviceManager;
    }

    /**
     * @return {@link GDSType} for this testrun
     */
    public static GDSType getGdsType() {
        final GDSType gdsType = GDSType.getType(GDS_TYPE);
        if (gdsType == null) {
            throw new RuntimeException("Unrecognized value for 'test.gds_type' property.");
        }
        return gdsType;
    }

    /**
     * The {@link org.firebirdsql.util.FirebirdSupportInfo} for the default test server.
     *
     * @return Support info object
     */
    public static FirebirdSupportInfo getDefaultSupportInfo() {
        try {
            if (firebirdSupportInfo == null) {
<<<<<<< HEAD
                final GDSType gdsType = getGdsType();
                final FBServiceManager fbServiceManager = new FBServiceManager(gdsType);
                if (gdsType == GDSType.getType("PURE_JAVA")
                        || gdsType == GDSType.getType("NATIVE")
                        || gdsType == GDSType.getType("OOREMOTE")
                        || gdsType == GDSType.getType("FBOONATIVE")) {
                    fbServiceManager.setServerName(DB_SERVER_URL);
                    fbServiceManager.setPortNumber(DB_SERVER_PORT);
                }
                fbServiceManager.setUser(FBTestProperties.DB_USER);
                fbServiceManager.setPassword(FBTestProperties.DB_PASSWORD);
=======
                GDSType gdsType = getGdsType();
                FBServiceManager fbServiceManager = configureDefaultServiceProperties(new FBServiceManager(gdsType));
                fbServiceManager.setEnableProtocol("*");
>>>>>>> 41b825b3
                firebirdSupportInfo = FirebirdSupportInfo.supportInfoFor(fbServiceManager.getServerVersion());
            }
            return firebirdSupportInfo;
        } catch (Exception e) {
            throw new IllegalStateException("Cannot initialize support info", e);
        }
    }

<<<<<<< HEAD
    private static final Map<GDSType, String> gdsTypeToUrlPrefixMap = new HashMap<>();
    static {
        gdsTypeToUrlPrefixMap.put(GDSType.getType("PURE_JAVA"), "jdbc:firebirdsql:");
        gdsTypeToUrlPrefixMap.put(GDSType.getType("EMBEDDED"), "jdbc:firebirdsql:embedded:");
        gdsTypeToUrlPrefixMap.put(GDSType.getType("NATIVE"), "jdbc:firebirdsql:native:");
        gdsTypeToUrlPrefixMap.put(GDSType.getType("FBOOEMBEDDED"), "jdbc:firebirdsql:fboo:embedded:");
        gdsTypeToUrlPrefixMap.put(GDSType.getType("FBOONATIVE"), "jdbc:firebirdsql:fboo:native:");
        gdsTypeToUrlPrefixMap.put(GDSType.getType("OOREMOTE"), "jdbc:firebirdsql:oo:");

        // TODO Replace with an external definition/way to add additional types for third party plugins?
        // Not part of Jaybird:
        gdsTypeToUrlPrefixMap.put(GDSType.getType("ORACLE_MODE"), "jdbc:firebirdsql:oracle:");
        gdsTypeToUrlPrefixMap.put(GDSType.getType("NIO"), "jdbc:firebirdsql:nio:");
=======
    private static String getProtocolPrefix() {
        return GDSFactory.getPlugin(getGdsType()).getDefaultProtocol();
>>>>>>> 41b825b3
    }

    /**
     * @return JDBC URL (without parameters) for this testrun
     */
    public static String getUrl() {
        return getProtocolPrefix() + getdbpath(DB_NAME);
    }

    /**
     * @param dbPath  Absolute path of the database
     * @return JDBC URL (without parameters) for this testrun
     */
    public static String getUrl(String dbPath) {
<<<<<<< HEAD
        if ("EMBEDDED".equalsIgnoreCase(GDS_TYPE) || "FBOOEMBEDDED".equalsIgnoreCase(GDS_TYPE)) {
            return gdsTypeToUrlPrefixMap.get(getGdsType()) + dbPath;
=======
        if (isEmbeddedType().matches(GDS_TYPE)) {
            return getProtocolPrefix() + dbPath;
>>>>>>> 41b825b3
        } else {
            return getProtocolPrefix() + DB_SERVER_URL + "/" + DB_SERVER_PORT + ":" + dbPath;
        }
    }

    // FACTORY METHODS
    //
    // These methods should be used where possible, to create the objects bound to the appropriate GDS implementation.

    public static FbDatabaseFactory getFbDatabaseFactory() {
        return GDSFactory.getDatabaseFactoryForType(getGdsType());
    }

    public static FBManagedConnectionFactory createFBManagedConnectionFactory(boolean shared) {
        return new FBManagedConnectionFactory(shared, getGdsType());
    }

    public static FBManagedConnectionFactory createDefaultMcf() {
        return createDefaultMcf(true);
    }

    public static FBManagedConnectionFactory createDefaultMcf(boolean shared) {
        return configureDefaultDbProperties(createFBManagedConnectionFactory(shared));
    }

    public static FBManager createFBManager() {
        FBManager fbManager = new FBManager(getGdsType());
        fbManager.setEnableProtocol(ENABLE_PROTOCOL);
        return fbManager;
    }

    public static FirebirdConnection getConnectionViaDriverManager() throws SQLException {
        return (FirebirdConnection) DriverManager.getConnection(getUrl(),
                getDefaultPropertiesForConnection());
    }

    public static void configureFBManager(FBManager fbManager) throws Exception {
        final GDSType gdsType = getGdsType();
        if (gdsType == GDSType.getType("PURE_JAVA")
<<<<<<< HEAD
                || gdsType == GDSType.getType("NATIVE")
                || gdsType == GDSType.getType("OOREMOTE")
                || gdsType == GDSType.getType("FBOONATIVE")) {
=======
                || gdsType == GDSType.getType("NATIVE")) {
>>>>>>> 41b825b3
            fbManager.setServer(DB_SERVER_URL);
            fbManager.setPort(DB_SERVER_PORT);
        }
        fbManager.setEnableProtocol(ENABLE_PROTOCOL);
        fbManager.start();
        fbManager.setForceCreate(true);
        // disable force write for minor increase in test throughput
        fbManager.setForceWrite(false);
    }

    /**
     * Creates the default test database, and configures the passed in FBManager with the server and type of test.
     *
     * @param fbManager
     *         instance used for creation of the database
     */
    public static void defaultDatabaseSetUp(FBManager fbManager) throws Exception {
        configureFBManager(fbManager);
        fbManager.createDatabase(getDatabasePath(), DB_USER, DB_PASSWORD);
    }

    /**
     * Deletes the default test database using the supplied FBManager (in
     * general this should be the same instance as was used for creating it).
     * 
     * @param fbManager
     *            FBManager instance
     */
    public static void defaultDatabaseTearDown(FBManager fbManager) throws Exception {
        try {
            fbManager.dropDatabase(getDatabasePath(), DB_USER, DB_PASSWORD);
        } finally {
            fbManager.stop();
        }
    }

    private FBTestProperties() {
        // No instantiation
    }
}<|MERGE_RESOLUTION|>--- conflicted
+++ resolved
@@ -215,23 +215,9 @@
     public static FirebirdSupportInfo getDefaultSupportInfo() {
         try {
             if (firebirdSupportInfo == null) {
-<<<<<<< HEAD
-                final GDSType gdsType = getGdsType();
-                final FBServiceManager fbServiceManager = new FBServiceManager(gdsType);
-                if (gdsType == GDSType.getType("PURE_JAVA")
-                        || gdsType == GDSType.getType("NATIVE")
-                        || gdsType == GDSType.getType("OOREMOTE")
-                        || gdsType == GDSType.getType("FBOONATIVE")) {
-                    fbServiceManager.setServerName(DB_SERVER_URL);
-                    fbServiceManager.setPortNumber(DB_SERVER_PORT);
-                }
-                fbServiceManager.setUser(FBTestProperties.DB_USER);
-                fbServiceManager.setPassword(FBTestProperties.DB_PASSWORD);
-=======
                 GDSType gdsType = getGdsType();
                 FBServiceManager fbServiceManager = configureDefaultServiceProperties(new FBServiceManager(gdsType));
                 fbServiceManager.setEnableProtocol("*");
->>>>>>> 41b825b3
                 firebirdSupportInfo = FirebirdSupportInfo.supportInfoFor(fbServiceManager.getServerVersion());
             }
             return firebirdSupportInfo;
@@ -240,24 +226,8 @@
         }
     }
 
-<<<<<<< HEAD
-    private static final Map<GDSType, String> gdsTypeToUrlPrefixMap = new HashMap<>();
-    static {
-        gdsTypeToUrlPrefixMap.put(GDSType.getType("PURE_JAVA"), "jdbc:firebirdsql:");
-        gdsTypeToUrlPrefixMap.put(GDSType.getType("EMBEDDED"), "jdbc:firebirdsql:embedded:");
-        gdsTypeToUrlPrefixMap.put(GDSType.getType("NATIVE"), "jdbc:firebirdsql:native:");
-        gdsTypeToUrlPrefixMap.put(GDSType.getType("FBOOEMBEDDED"), "jdbc:firebirdsql:fboo:embedded:");
-        gdsTypeToUrlPrefixMap.put(GDSType.getType("FBOONATIVE"), "jdbc:firebirdsql:fboo:native:");
-        gdsTypeToUrlPrefixMap.put(GDSType.getType("OOREMOTE"), "jdbc:firebirdsql:oo:");
-
-        // TODO Replace with an external definition/way to add additional types for third party plugins?
-        // Not part of Jaybird:
-        gdsTypeToUrlPrefixMap.put(GDSType.getType("ORACLE_MODE"), "jdbc:firebirdsql:oracle:");
-        gdsTypeToUrlPrefixMap.put(GDSType.getType("NIO"), "jdbc:firebirdsql:nio:");
-=======
     private static String getProtocolPrefix() {
         return GDSFactory.getPlugin(getGdsType()).getDefaultProtocol();
->>>>>>> 41b825b3
     }
 
     /**
@@ -272,13 +242,8 @@
      * @return JDBC URL (without parameters) for this testrun
      */
     public static String getUrl(String dbPath) {
-<<<<<<< HEAD
-        if ("EMBEDDED".equalsIgnoreCase(GDS_TYPE) || "FBOOEMBEDDED".equalsIgnoreCase(GDS_TYPE)) {
-            return gdsTypeToUrlPrefixMap.get(getGdsType()) + dbPath;
-=======
         if (isEmbeddedType().matches(GDS_TYPE)) {
             return getProtocolPrefix() + dbPath;
->>>>>>> 41b825b3
         } else {
             return getProtocolPrefix() + DB_SERVER_URL + "/" + DB_SERVER_PORT + ":" + dbPath;
         }
@@ -318,13 +283,8 @@
     public static void configureFBManager(FBManager fbManager) throws Exception {
         final GDSType gdsType = getGdsType();
         if (gdsType == GDSType.getType("PURE_JAVA")
-<<<<<<< HEAD
                 || gdsType == GDSType.getType("NATIVE")
-                || gdsType == GDSType.getType("OOREMOTE")
                 || gdsType == GDSType.getType("FBOONATIVE")) {
-=======
-                || gdsType == GDSType.getType("NATIVE")) {
->>>>>>> 41b825b3
             fbManager.setServer(DB_SERVER_URL);
             fbManager.setPort(DB_SERVER_PORT);
         }
