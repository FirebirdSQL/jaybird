--- conflicted
+++ resolved
@@ -21,15 +21,8 @@
 package org.firebirdsql.common.rules;
 
 import org.firebirdsql.common.FBTestProperties;
-<<<<<<< HEAD
-import org.firebirdsql.gds.impl.jni.*;
-import org.firebirdsql.gds.impl.nativeoo.FbOOEmbeddedGDSFactoryPlugin;
-import org.firebirdsql.gds.impl.nativeoo.FbOOLocalGDSFactoryPlugin;
-import org.firebirdsql.gds.impl.nativeoo.FbOONativeGDSFactoryPlugin;
-=======
 import org.firebirdsql.gds.impl.jni.EmbeddedGDSFactoryPlugin;
 import org.firebirdsql.gds.impl.jni.NativeGDSFactoryPlugin;
->>>>>>> b3e0e0d2
 import org.hamcrest.Matcher;
 import org.junit.rules.TestRule;
 import org.junit.runner.Description;
@@ -128,12 +121,7 @@
      * @return Instance
      */
     public static GdsTypeRule excludesNativeOnly() {
-<<<<<<< HEAD
         return excludes(NativeGDSFactoryPlugin.NATIVE_TYPE_NAME, EmbeddedGDSFactoryPlugin.EMBEDDED_TYPE_NAME,
-                LocalGDSFactoryPlugin.LOCAL_TYPE_NAME, FbOONativeGDSFactoryPlugin.NATIVE_TYPE_NAME,
-                FbOOEmbeddedGDSFactoryPlugin.EMBEDDED_TYPE_NAME, FbOOLocalGDSFactoryPlugin.LOCAL_TYPE_NAME);
-=======
-        return excludes(NativeGDSFactoryPlugin.NATIVE_TYPE_NAME, EmbeddedGDSFactoryPlugin.EMBEDDED_TYPE_NAME);
->>>>>>> b3e0e0d2
+                FbOONativeGDSFactoryPlugin.NATIVE_TYPE_NAME, FbOOEmbeddedGDSFactoryPlugin.EMBEDDED_TYPE_NAME);
     }
 }