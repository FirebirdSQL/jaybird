--- conflicted
+++ resolved
@@ -74,14 +74,9 @@
 
     @BeforeEach
     void setUp() {
-<<<<<<< HEAD
-        backupManager = new FBBackupManager(getGdsType());
+        backupManager = configureDefaultServiceProperties(new FBBackupManager(getGdsType()));
         if (getGdsType() == GDSType.getType("PURE_JAVA") || getGdsType() == GDSType.getType("NATIVE")
                 || getGdsType() == GDSType.getType("FBOONATIVE")) {
-=======
-        backupManager = configureDefaultServiceProperties(new FBBackupManager(getGdsType()));
-        if (getGdsType() == GDSType.getType("PURE_JAVA") || getGdsType() == GDSType.getType("NATIVE")) {
->>>>>>> 41b825b3
             assumeTrue(isLocalHost(DB_SERVER_URL), "Test needs to run on localhost for proper clean up");
         }
         backupManager.setDatabase(getDatabasePath());
@@ -302,7 +297,8 @@
         FirebirdSupportInfo supportInfo = getDefaultSupportInfo();
         assumeTrue(supportInfo.supportsCustomSecurityDb(), "Requires custom security DB support");
         try (FBManager mgr = new FBManager(getGdsType())) {
-            if (getGdsType() == GDSType.getType("PURE_JAVA") || getGdsType() == GDSType.getType("NATIVE")) {
+            if (getGdsType() == GDSType.getType("PURE_JAVA") || getGdsType() == GDSType.getType("NATIVE") ||
+                    getGdsType() == GDSType.getType("FBOONATIVE")) {
                 mgr.setServer(DB_SERVER_URL);
                 mgr.setPort(DB_SERVER_PORT);
             }
