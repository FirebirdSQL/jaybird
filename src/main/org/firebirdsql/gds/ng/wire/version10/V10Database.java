--- conflicted
+++ resolved
@@ -72,12 +72,6 @@
     }
 
     @Override
-<<<<<<< HEAD
-    public final int getHandle() {
-        return handle;
-    }
-
-    @Override
     public FbBatch createBatch(FbTransaction transaction, String statement, FbMessageMetadata metadata, BatchParameterBuffer parameters) throws SQLException {
         throw new FBDriverNotCapableException();
     }
@@ -93,8 +87,6 @@
     }
 
     @Override
-=======
->>>>>>> 9f8d67db
     public final void attach() throws SQLException {
         try {
             final DatabaseParameterBuffer dpb = protocolDescriptor.createDatabaseParameterBuffer(connection);
