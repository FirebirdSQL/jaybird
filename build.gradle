--- conflicted
+++ resolved
@@ -95,13 +95,9 @@
 sourceSets {
     main {
         java {
-<<<<<<< HEAD
-            srcDirs = ['src/main', 'src/extern', 'src/jdbc_42', 'src/jna-client', 'src/openoffice', 'src/nativeoo']
-=======
             srcDirs = findProperty('buildProfile') == 'java8'
-                    ? ['src/main', 'src/extern', 'src/jna-client', 'src/openoffice']
-                    : ['src/main', 'src/extern', 'src/jna-client', 'src/openoffice', 'src/chacha_j11']
->>>>>>> b3e0e0d2
+                    ? ['src/main', 'src/extern', 'src/jna-client', 'src/openoffice', 'src/nativeoo']
+                    : ['src/main', 'src/extern', 'src/jna-client', 'src/openoffice', 'src/nativeoo', 'src/chacha_j11']
         }
         resources {
             srcDirs = ['src/resources']
@@ -109,11 +105,7 @@
     }
     test {
         java {
-<<<<<<< HEAD
-            srcDirs = ['src/test', 'src/test_42', 'src/jna-test', 'src/nativeoo-test']
-=======
-            srcDirs = ['src/test', 'src/jna-test']
->>>>>>> b3e0e0d2
+            srcDirs = ['src/test', 'src/jna-test', 'src/nativeoo-test']
         }
         resources {
             srcDirs = ['src/test_resources']
